--- conflicted
+++ resolved
@@ -19,11 +19,6 @@
     job,
     op,
     pipeline,
-<<<<<<< HEAD
-    solid,
-=======
-    root_input_manager,
->>>>>>> bc5e5021
 )
 from dagster._check import CheckError
 from dagster.core.definitions.events import AssetLineageInfo
